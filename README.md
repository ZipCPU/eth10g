--- conflicted
+++ resolved
@@ -34,12 +34,6 @@
 [I2C](https://github.com/ZipCPU/wbi2c), temperature sensing and [fan
 control](rtl/wbfan.v), and much more.
 
-<<<<<<< HEAD
-- [SPIO: 5 buttons, 8 LEDs, and 9 switches](rtl/spio.v)
-- [RPi CM4 SMI interface](rtl/smi/smi.v)
-
-- [An open source Verilog DDR3 SDRAM controller](https://github.com/AngeloJacobo/DDR3_Controller) is currently under development to support this project.
-=======
 - [UART console via the debugbus](rtl/wbubus/wbuconsole.v)
 - [uSD and EMMC](rtl/sdspi/sdspi.v)
 - [QSPI Flash](rtl/qflexpress.v)
@@ -48,9 +42,9 @@
   - B/W OLED display
 - [SPIO: 5 buttons, 8 LEDs, and 9 switches](rtl/spio.v)
 - HDMI RX and TX
-- RPi CM4 SMI interface
+- [RPi CM4 SMI interface](rtl/smi/smi.v)
 - SATA
->>>>>>> 0b9e92e4
+- [An open source Verilog DDR3 SDRAM controller](https://github.com/AngeloJacobo/DDR3_Controller) is currently under development to support this project.
 
 ## Sponsorship
 
@@ -62,8 +56,7 @@
 
 ## Status
 
-<<<<<<< HEAD
-As of 5 August, 2023:
+As of 15 August, 2023:
 
 - The PCB for this project has been built, and is currently under test.  Several issues have been found, which will likely be fixed in a next revision.
 
@@ -136,7 +129,7 @@
 status of the 10Gb Ethernet components, but doesn't show the status of the
 rest of the design.  Together, both will provide insight into the current
 state of the design.
-=======
-Checkout the [dev branch of this project](https://github.com/ZipCPU/tree/dev)
-for the most recent status updates.
->>>>>>> 0b9e92e4
+
+Be sure to checkout the [dev branch of this
+project](https://github.com/ZipCPU/eth10g/tree/dev) for the most recent status
+updates.